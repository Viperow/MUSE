--- conflicted
+++ resolved
@@ -25,11 +25,7 @@
 - TensorFlow-GPU >= 1.14.0
 - (TensorFlow >= 1.14.0 if only use CPU) 
 - Numpy >= 1.16.2
-<<<<<<< HEAD
-- 1.4.1>=Scipy >= 1.1.1
-=======
 - Scipy >= 1.5.1
->>>>>>> 0381bb89
 - phenograph >= 1.5.4
 
 To install MUSE package, use
@@ -38,10 +34,6 @@
 ```
 
 All required python packages can be installed through `pip` command.
-<<<<<<< HEAD
-
-=======
->>>>>>> 0381bb89
 
 ## Usage
 
@@ -92,7 +84,7 @@
 Inital reference labels (`label_x` and `label_y`) can either be provided by a modality-specific method (eg. use scScope for transcript feature learning and obtain cell clusters) or simply use general feature learning and cluster methods. We provide a demonstration to use PCA to get reference labels in `MUSE_demo.ipynb`.
 
 ### Subpopulation analysis
-After learning joint latent representations from both modalities by MUSE, subpopulations in the tissue can be discovered by PhenoGraph (https://github.com/jacoblevine/PhenoGraph). It can automatically determine the optimal cluster number. We note the recent update of PhenoGraph is incapable with the latest scipy version. We suggest to use scipy==1.4.0.
+After learning joint latent representations from both modalities by MUSE, subpopulations in the tissue can be discovered by PhenoGraph (https://github.com/jacoblevine/PhenoGraph). It can automatically determine the optimal cluster number. 
 
 ```python
 import phenograph
